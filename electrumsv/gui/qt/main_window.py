--- conflicted
+++ resolved
@@ -2356,10 +2356,6 @@
 
         b = QPushButton(_("Sign"))
         def do_sign(checked=False):
-<<<<<<< HEAD
-=======
-            # pylint: disable=no-value-for-parameter
->>>>>>> 81c5eb0c
             self.do_sign(address_e, message_e, signature_e)
         b.clicked.connect(do_sign)
         hbox.addWidget(b)
@@ -2427,10 +2423,6 @@
 
         b = QPushButton(_("Decrypt"))
         def do_decrypt(checked=False):
-<<<<<<< HEAD
-=======
-            # pylint: disable=no-value-for-parameter
->>>>>>> 81c5eb0c
             self.do_decrypt(message_e, pubkey_e, encrypted_e)
         b.clicked.connect(do_decrypt)
         hbox.addWidget(b)
